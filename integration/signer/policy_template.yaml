--- conflicted
+++ resolved
@@ -3,17 +3,9 @@
 metadata:
   name: my-vsp
 spec:
-<<<<<<< HEAD
-  project: <ATTESTATION_PROJECT>
-  noteReference: projects/<NOTE_PROJECT>/notes/<NOTE_ID>
   imageVulnerabilityRequirements:
     maximumFixableSeverity: MEDIUM
     maximumUnfixableSeverity: MEDIUM
-=======
-  packageVulnerabilityRequirements:
-    maximumSeverity: MEDIUM
-    maximumFixNotAvailableSeverity: MEDIUM
->>>>>>> 749b1fcf
     allowlistCVEs:
       - projects/goog-vulnz/notes/CVE-2020-10543
       - projects/goog-vulnz/notes/CVE-2020-10878
