--- conflicted
+++ resolved
@@ -109,12 +109,9 @@
 export -f urlencode
 export -f delete_image
 export -f delete_occ
-<<<<<<< HEAD
 export -f deploy_image
 export -f delete_pod
-=======
 export -f get_occ
->>>>>>> 9db70507
 
 #### TEST 1: bypass-and-sign mode ####
 ./tests/test-bypass-and-sign.sh
