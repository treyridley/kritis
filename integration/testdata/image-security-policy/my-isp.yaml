apiVersion: kritis.grafeas.io/v1beta1
kind: ImageSecurityPolicy
metadata:
  name: my-isp
spec:
<<<<<<< HEAD
  privateKeySecretName: test-attestor
=======
  privateKeySecretName: test-secret
>>>>>>> fea1bd99
  attestationAuthorityName: test-attestor
  imageAllowlist:
  - gcr.io/{{ .Project }}/nginx-digest-whitelist:latest
  - gcr.io/{{ .Project }}/nginx-digest-whitelist@sha256:56e0af16f4a9d2401d3f55bc8d214d519f070b5317512c87568603f315a8be72
  packageVulnerabilityRequirements:
    maximumSeverity: HIGH
    maximumFixUnavailableSeverity: ALLOW_ALL
    allowlistCVEs:
      - providers/goog-vulnz/notes/CVE-2017-1000082
      - providers/goog-vulnz/notes/CVE-2017-1000081<|MERGE_RESOLUTION|>--- conflicted
+++ resolved
@@ -3,11 +3,7 @@
 metadata:
   name: my-isp
 spec:
-<<<<<<< HEAD
-  privateKeySecretName: test-attestor
-=======
   privateKeySecretName: test-secret
->>>>>>> fea1bd99
   attestationAuthorityName: test-attestor
   imageAllowlist:
   - gcr.io/{{ .Project }}/nginx-digest-whitelist:latest
