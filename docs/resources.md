# Resource Reference

Installing Kritis, creates a number of resources in your cluster. Here are the most important ones:

| Resource Name | Resource Kind | Description |
|---------------|---------------|----------------|
| kritis-validation-hook| ValidatingWebhookConfiguration | This is Kubernetes [Validating Admission Webhook](https://kubernetes.io/docs/reference/access-authn-authz/extensible-admission-controllers) which enforces the policies. |
| genericattestationpolicies.kritis.grafeas.io | crd | This CRD defines the generic attestation policy kind GenericAttestationPolicy.|
| imagesecuritypolicies.kritis.grafeas.io | crd | This CRD defines the image security policy kind ImageSecurityPolicy.|
| attestationauthorities.kritis.grafeas.io | crd | The CRD defines the attestation authority policy kind AttestationAuthority.|
| tls-webhook-secret | secret | Secret required for ValidatingWebhookConfiguration|

## kritis-validation-hook

The validating admission Webhook runs a https service and a background cron job.
The webhook, runs when pods and deployments are created or updated in your cluster.
To view webhook, run

```shell
kubectl describe ValidatingWebhookConfiguration kritis-validation-hook
```

The cron job validates and reconcile policies on an hourly basis, and ads labels and annotations to pods out of policy. You may force it to run via:

```shell
kubectl exec -l label=kritis-validation-hook -- /kritis/kritis-server --run-cron
```

To view the list of pods it has annotated:

```shell
kubetl get pods -l kritis.grafeas.io/invalidImageSecPolicy=invalidImageSecPolicy
```

## GenericAttestationPolicy CRD

GenericAttestationPolicy (GAP) is a Custom Resource Definition which enforces policies based on pre-existing attestations.
The policy expects ALL attestation authorities to be satisfied before allowing the container image to be admitted.
As opposed to [ISPs](#imagesecuritypolicy-crd) the GAP does not create new attestations.
The general use case for GAPs are to have a policy that enforces attestations that have come from your CI pipeline, or other places in your release pipeline.

The policy is scoped to the Kubernetes namespace, so the policies can be different per namespace.

Example policy:

```yaml
apiVersion: kritis.grafeas.io/v1beta1
kind: GenericAttestationPolicy
metadata:
  name: my-gap
  namespace: default
spec:
  admissionAllowlistPatterns:
  - namePattern: gcr.io/1-my-image-any-tag:*
  - namePattern: gcr.io/2-my-image:latest
  attestationAuthorityNames:
  - kritis-authority
```

To view the CRD:

```shell
kubectl describe crd genericattestationpolicies.kritis.grafeas.io
```

To list all Generic Attestation Policies.

```shell
kubectl get GenericAttestationPolicy --all-namespaces
```

Example output:

```shell
NAMESPACE             NAME      AGE
gap-namespace         my-gap    2d
qa                    qa-gap    1h
```

To view the active Generic Attestation Policy:

```shell
kubectl describe GenericAttestationPolicy my-gap
```

Generic Attestation Policy Spec description:

| Field     | Default (if applicable)   | Description |
|-----------|---------------------------|-------------|
| attestationAuthorityNames | | Non-empty List of [Attestation Authorities](#attestationauthority-crd) for which all of them are required to be satisfied before the Admission Controller will admit the pod.|
| attestationAuthorityNames | | List of [Attestation Authorities](#attestationauthority-crd) for which one of is required to be satisfied before the Admission Controller will admit the pod.|

Note that the list of [Attestation Authorities](#attestationauthority-crd) must be non-empty. If the list is empty, an error will be thrown for malformed policy, and no image will be admitted, including allowlisted images.

Admission Allowlist Pattern Spec description

| Field     | Default (if applicable)   | Description |
|-----------|---------------------------|-------------|
| namePattern | | A name pattern that specifies which images are not inspected by Admission Controller.|

A pattern is a path to a single image by
exact match, or to any images matching a pattern using the wildcard symbol
(`*`). The wildcards may only be present in the end, and not anywhere
 else in the pattern, e.g., `gcr.io/n*x` is not allowed,
but `gcr.io/nginx*` is allowed. Also wilcards cannot be used to match `/`,
e.g.,, `gcr.io/nginx*` matches `gcr.io/nginx@latest`,
but it does not match `gcr.io/nginx/image`.
The name pattern matching rule is compatible with that of Binary Authorization, 
see more at https://cloud.google.com/binary-authorization/docs/policy-yaml-reference#admissionwhitelistpatterns.

## ImageSecurityPolicy CRD

ImageSecurityPolicy (ISP) is Custom Resource Definition which enforces policies.
The ImageSecurityPolicy are Namespace Scoped meaning, it will only be verified against pods in the same namespace.
You can deploy multiple ImageSecurityPolicies in different namespaces, ideally one per namespace.

Example policy:

```yaml
apiVersion: kritis.github.com/v1beta1
kind: ImageSecurityPolicy
metadata:
    name: my-isp
    namespace: example-namespace
spec:
  attestationAuthorityName: kritis-authority
  privateKeySecretName: foo
  imageAllowlist:
  - gcr.io/my-project/allowlist-image@sha256:<DIGEST>
  packageVulnerabilityPolicy:
    maximumSeverity: MEDIUM
    allowlistCVEs:
      - providers/goog-vulnz/notes/CVE-2017-1000082
      - providers/goog-vulnz/notes/CVE-2017-1000081
```

To view the CRD:

```shell
kubectl describe crd imagesecuritypolicies.kritis.grafeas.io
```

To list all Image Security Policies.

```shell
kubectl get ImageSecurityPolicy --all-namespaces
```

Example output:

```shell
NAMESPACE             NAME      AGE
example-namespace     my-isp    22h
qa                    qa-isp    11h
```

To view the active ImageSecurityPolicy:

```shell
kubectl describe ImageSecurityPolicy my-isp
```

Image Security Policy Spec description:

| Field     | Default (if applicable)   | Description |
|-----------|---------------------------|-------------|
|imageAllowlist | | List of images that are allowlisted and are not inspected by Admission Controller.|
|attestationAuthorityName | | Attestation authority name for verifying attestation.|
|privateKeySecretname | | Private secret key name for adding attestation.|
|packageVulnerabilityPolicy.allowlistCVEs |  | List of CVEs which will be ignored.|
|packageVulnerabilityPolicy.maximumSeverity| ALLOW_ALL | Tolerance level for vulnerabilities found in the container image.|
|packageVulnerabilityPolicy.maximumFixUnavailableSeverity |  ALLOW_ALL | The tolerance level for vulnerabilities found that have no fix available.|

Here are the valid values for Policy Specs.

|Field | Value       | Outcome |
|----------- |-------------|----------- |
|packageVulnerabilityPolicy.maximumSeverity | LOW | Only allow containers with low vulnerabilities. |
|                          | MEDIUM | Allow Containers with Low and Medium vulnerabilities. |
|                                           | HIGH  | Allow Containers with Low, Medium & High vulnerabilities. |
|                                           | ALLOW_ALL | Allow all vulnerabilities.  |
|                                           | BLOCK_ALL | Block all vulnerabilities except listed in allowlist. |
|packageVulnerabilityPolicy.maximumFixUnavailableSeverity | LOW | Only allow containers with low unpatchable vulnerabilities. |
|                          | MEDIUM | Allow Containers with Low and Medium unpatchable vulnerabilities. |
|                                           | HIGH  | Allow Containers with Low, Medium & High  unpatchaable vulnerabilities. |
|                                           | ALLOW_ALL | Allow all unpatchable vulnerabilities.  |
|                                           | BLOCK_ALL | Block all unpatchable vulnerabilities except listed in allowlist. |

### Image Security Policy Behavior
An Image Security Policy will evaluate an image based on vulnerability policy specified in `packageVulnerabilityPolicy`.

If the `attestationAuthorityName` field is specified in ISP with a non-empty value, ISP decision based on `packageVulnerabilityPolicy`
will create an attestation for the specified attestation authority. The attestation will serve as a cache for fast decision next time.

## AttestationAuthority CRD

The webhook will attest valid images once they pass the validity check. This is important because re-deployments can occur from scaling events,rescheduling, termination, etc. Attested images are always admitted in custer.
This allows users to manually deploy a container with an older image which was validated in past.

To view the attesation authority CRD run,

```shell
kubectl describe crd attestationauthorities.kritis.grafeas.io
```

To list all attestation authorities:

```shell
kubectl get AttestationAuthority --all-namespaces
```

Here is example output:

```shell
NAMESPACE             NAME             AGE
qa                    qa-attestator    11h
```

example AttestionAuthority:

```yaml
apiVersion: kritis.github.com/v1beta1
kind: AttestationAuthority
metadata:
    name: qa-attestator
    namespace: qa
spec:
<<<<<<< HEAD
    noteReference: projects/image-attestor
    publicKeyList:
    - ...
    - ...
=======
    noteReference: projects/image-attestor/notes/qa-note
    privateKeySecretName: foo
    publicKeyData: ...
>>>>>>> 70f5ceb0
```

Where “image-attestor” is the project for creating AttestationAuthority Notes.

In order to create notes, the service account `gac-ca-admin` must have `containeranalysis.notes.attacher role` on this project.

The Kubernetes secret `foo` must have data fields `private` and `public` which contain the gpg private and public key respectively.

`publicKeyList` is a list of base64 encoded PEM public keys for the gpg secret.
The list is used to support key rotations. 
An image is attested if it has an attestation verifiable by ANY of the public keys.<|MERGE_RESOLUTION|>--- conflicted
+++ resolved
@@ -225,16 +225,10 @@
     name: qa-attestator
     namespace: qa
 spec:
-<<<<<<< HEAD
-    noteReference: projects/image-attestor
+    noteReference: projects/image-attestor/notes/qa-note
     publicKeyList:
     - ...
     - ...
-=======
-    noteReference: projects/image-attestor/notes/qa-note
-    privateKeySecretName: foo
-    publicKeyData: ...
->>>>>>> 70f5ceb0
 ```
 
 Where “image-attestor” is the project for creating AttestationAuthority Notes.
