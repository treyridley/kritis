/*
Copyright 2020 Google LLC

Licensed under the Apache License, Version 2.0 (the "License");
you may not use this file except in compliance with the License.
You may obtain a copy of the License at

    http://www.apache.org/licenses/LICENSE-2.0

Unless required by applicable law or agreed to in writing, software
distributed under the License is distributed on an "AS IS" BASIS,
WITHOUT WARRANTIES OR CONDITIONS OF ANY KIND, either express or implied.
See the License for the specific language governing permissions and
limitations under the License.
*/

package attestlib

import (
	"crypto/ecdsa"
	"crypto/rsa"
	"crypto/sha256"
	"crypto/x509"
	"encoding/base64"
	"encoding/pem"
	"fmt"
	"github.com/pkg/errors"
)

const rsaPkcs1Key = "RSA PRIVATE KEY"
const ecPkcs1Key = "EC PRIVATE KEY"
const pkcs8Key = "PRIVATE KEY"

func parsePkixPrivateKeyPem(privateKey []byte) (interface{}, error) {
	der, rest := pem.Decode(privateKey)

	if len(rest) != 0 {
		return nil, errors.New("expected one public key")
	}
<<<<<<< HEAD

=======
>>>>>>> cb78f629
	switch der.Type {
	case rsaPkcs1Key:
		key, err := x509.ParsePKCS1PrivateKey(der.Bytes)
		if err != nil {
			return nil, errors.Wrap(err, "failed to parse rsa pkcs1 private key")
		}
		return key, nil
	case ecPkcs1Key:
		key, err := x509.ParseECPrivateKey(der.Bytes)
		if err != nil {
			return nil, errors.Wrap(err, "failed to parse ecdsa pkcs1 private key")
		}
		return key, nil
	case pkcs8Key:
		key, err := x509.ParsePKCS8PrivateKey(der.Bytes)
		if err != nil {
			return nil, errors.Wrap(err, "failed to parse pkcs8 private key")
		}
		return key, nil
	default:
		return nil, errors.New("unexpected key type")
	}
}

// key should be of type *rsa.PrivateKey, *ecdsa.PrivateKey or []byte. If []byte the key should be a public key.
func generatePkixPublicKeyId(key interface{}) (string, error) {
	switch key.(type) {
	case *rsa.PrivateKey:
		rsaKey := key.(*rsa.PrivateKey)
		publicKeyMaterial, err := x509.MarshalPKIXPublicKey(&rsaKey.PublicKey)
		if err != nil {
			return "", errors.Wrap(err, "marshal rsa public key error")
		}
		dgst := sha256.Sum256(publicKeyMaterial)
		base64Dgst := base64.RawURLEncoding.EncodeToString(dgst[:])
		return fmt.Sprintf("ni:///sha-256;%s", base64Dgst), nil
	case *ecdsa.PrivateKey:
		ecKey := key.(*ecdsa.PrivateKey)
		publicKeyMaterial, err := x509.MarshalPKIXPublicKey(&ecKey.PublicKey)
		if err != nil {
			return "", errors.Wrap(err, "marshal ecdsa public key error")
		}
		dgst := sha256.Sum256(publicKeyMaterial)
		base64Dgst := base64.RawURLEncoding.EncodeToString(dgst[:])
		return fmt.Sprintf("ni:///sha-256;%s", base64Dgst), nil
	case []byte:
		der, rest := pem.Decode(key.([]byte))
		if len(rest) != 0 {
			return "", errors.New("expected one public key")
		}
		dgst := sha256.Sum256(der.Bytes)
		base64Dgst := base64.RawURLEncoding.EncodeToString(dgst[:])
		return fmt.Sprintf("ni:///sha-256;%s", base64Dgst), nil
	default:
		return "", errors.New("unexpected key type")
	}
}<|MERGE_RESOLUTION|>--- conflicted
+++ resolved
@@ -37,10 +37,6 @@
 	if len(rest) != 0 {
 		return nil, errors.New("expected one public key")
 	}
-<<<<<<< HEAD
-
-=======
->>>>>>> cb78f629
 	switch der.Type {
 	case rsaPkcs1Key:
 		key, err := x509.ParsePKCS1PrivateKey(der.Bytes)
