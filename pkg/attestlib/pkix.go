/*
Copyright 2020 Google LLC

Licensed under the Apache License, Version 2.0 (the "License");
you may not use this file except in compliance with the License.
You may obtain a copy of the License at

    http://www.apache.org/licenses/LICENSE-2.0

Unless required by applicable law or agreed to in writing, software
distributed under the License is distributed on an "AS IS" BASIS,
WITHOUT WARRANTIES OR CONDITIONS OF ANY KIND, either express or implied.
See the License for the specific language governing permissions and
limitations under the License.
*/

package attestlib

import (
	"github.com/pkg/errors"
)

type pkixSigner struct {
	privateKey         interface{}
	publicKeyID        string
	signatureAlgorithm SignatureAlgorithm
}

// NewPkixSigner creates a Signer interface for PKIX Attestations. `privateKey`
// contains the PEM-encoded private key. `publicKeyID` is the ID of the public
// key that can verify the Attestation signature. In most cases, publicKeyID should be left empty and will be generated automatically.
func NewPkixSigner(privateKey []byte, alg SignatureAlgorithm, publicKeyID string) (Signer, error) {
	key, err := parsePkixPrivateKeyPem(privateKey)
	if err != nil {
		return nil, errors.Wrap(err, "error parsing private key")
	}

	// If no ID is provided one is computed based on the default digest-based URI extracted from the public key material
	if len(publicKeyID) == 0 {
		publicKeyID, err = generatePkixPublicKeyId(key)
		if err != nil {
			return nil, errors.Wrap(err, "error generating public key id")
		}
	}
	return &pkixSigner{
		privateKey:         key,
		publicKeyID:        publicKeyID,
		signatureAlgorithm: alg,
	}, nil
}

// CreateAttestation creates a signed PKIX Attestation. See Signer for more details.
func (s *pkixSigner) CreateAttestation(payload []byte) (*Attestation, error) {
	signature, err := createDetachedSignature(s.privateKey, payload, s.signatureAlgorithm)
	if err != nil {
		return nil, errors.Wrap(err, "error creating signature")
	}
<<<<<<< HEAD
	return &Attestation{
		PublicKeyID:       s.publicKeyID,
		Signature:         signature,
		SerializedPayload: payload,
	}, nil
=======
}

type pkixVerifierImpl struct{}

func (v pkixVerifierImpl) verifyPkix(signature []byte, payload []byte, publicKey PublicKey) error {
	err := verifyDetached(signature, publicKey.KeyData, publicKey.SignatureAlgorithm, payload)
	if err != nil {
		return errors.Wrap(err, "error verifying signature")
	}
	return nil
>>>>>>> 78581eec
}<|MERGE_RESOLUTION|>--- conflicted
+++ resolved
@@ -55,13 +55,11 @@
 	if err != nil {
 		return nil, errors.Wrap(err, "error creating signature")
 	}
-<<<<<<< HEAD
 	return &Attestation{
 		PublicKeyID:       s.publicKeyID,
 		Signature:         signature,
 		SerializedPayload: payload,
 	}, nil
-=======
 }
 
 type pkixVerifierImpl struct{}
@@ -72,5 +70,4 @@
 		return errors.Wrap(err, "error verifying signature")
 	}
 	return nil
->>>>>>> 78581eec
 }