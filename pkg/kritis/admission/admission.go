/*
Copyright 2018 Google LLC

Licensed under the Apache License, Version 2.0 (the "License");
you may not use this file except in compliance with the License.
You may obtain a copy of the License at

    http://www.apache.org/licenses/LICENSE-2.0

Unless required by applicable law or agreed to in writing, software
distributed under the License is distributed on an "AS IS" BASIS,
WITHOUT WARRANTIES OR CONDITIONS OF ANY KIND, either express or implied.
See the License for the specific language governing permissions and
limitations under the License.
*/

package admission

import (
	"encoding/json"
	"fmt"
	"io/ioutil"
	"net/http"

	"github.com/grafeas/kritis/pkg/kritis/metadata/containeranalysis"
	"github.com/grafeas/kritis/pkg/kritis/metadata/grafeas"

	"github.com/golang/glog"
	"github.com/grafeas/kritis/cmd/kritis/version"
	kritis "github.com/grafeas/kritis/pkg/kritis/apis/kritis/v1beta1"
	"github.com/grafeas/kritis/pkg/kritis/constants"
	"github.com/grafeas/kritis/pkg/kritis/crd/authority"
	"github.com/grafeas/kritis/pkg/kritis/crd/genericattestation"
	"github.com/grafeas/kritis/pkg/kritis/crd/securitypolicy"
	"github.com/grafeas/kritis/pkg/kritis/metadata"
	"github.com/grafeas/kritis/pkg/kritis/review"
	"github.com/grafeas/kritis/pkg/kritis/secrets"
	"github.com/grafeas/kritis/pkg/kritis/violation"
	"k8s.io/api/admission/v1beta1"
	appsv1 "k8s.io/api/apps/v1"
	v1 "k8s.io/api/core/v1"
	metav1 "k8s.io/apimachinery/pkg/apis/meta/v1"
	"k8s.io/apimachinery/pkg/runtime"
	"k8s.io/apimachinery/pkg/runtime/serializer"
)

type config struct {
	retrievePod                     func(r *http.Request) (*v1.Pod, v1beta1.AdmissionReview, error)
	retrieveDeployment              func(r *http.Request) (*appsv1.Deployment, v1beta1.AdmissionReview, error)
	fetchMetadataClient             func(config *Config) (metadata.Fetcher, error)
	fetchGenericAttestationPolicies func(namespace string) ([]kritis.GenericAttestationPolicy, error)
	fetchImageSecurityPolicies      func(namespace string) ([]kritis.ImageSecurityPolicy, error)
	reviewer                        func(metadata.Fetcher) reviewer
}

// Define constants for metav1.Status.Status
// See https://github.com/kubernetes/kubernetes/blob/release-1.1/docs/devel/api-conventions.md#response-status-kind
type Status string

const (
	successStatus  Status = "Success"
	failureStatus  Status = "Failure"
	successMessage        = "Successfully admitted."
)

var (
	// For testing
	admissionConfig = config{
		retrievePod:                     unmarshalPod,
		retrieveDeployment:              unmarshalDeployment,
		fetchMetadataClient:             MetadataClient,
		fetchGenericAttestationPolicies: genericattestation.Policies,
		fetchImageSecurityPolicies:      securitypolicy.ImageSecurityPolicies,
		reviewer:                        getReviewer,
	}

	defaultViolationStrategy = &violation.LoggingStrategy{}
)

var (
	runtimeScheme = runtime.NewScheme()
	codecs        = serializer.NewCodecFactory(runtimeScheme)
)

// Config is the metadata client configuration
type Config struct {
	Metadata string // Metadata is the name of the metadata client fetcher
<<<<<<< HEAD
	Grafeas  kritisv1beta1.GrafeasConfigSpec
	Certs    *grafeas.GrafeasCertConfig
=======
	Grafeas  kritis.GrafeasConfigSpec
>>>>>>> f327e9ec
}

// MetadataClient returns metadata.Fetcher based on the admission control config
func MetadataClient(config *Config) (metadata.Fetcher, error) {
	if config.Metadata == constants.GrafeasMetadata {
		return grafeas.New(config.Grafeas, config.Certs)
	}
	if config.Metadata == constants.ContainerAnalysisMetadata {
		return containeranalysis.NewCache()
	}
	return nil, fmt.Errorf("unsupported backend %v", config.Metadata)
}

var handlers = map[string]func(*v1beta1.AdmissionReview, *v1beta1.AdmissionReview, *Config) error{
	"Deployment": handleDeployment,
	"Pod":        handlePod,
	"ReplicaSet": handleReplicaSet,
}

func handleDeployment(ar *v1beta1.AdmissionReview, admitResponse *v1beta1.AdmissionReview, config *Config) error {
	deployment := appsv1.Deployment{}
	if err := json.Unmarshal(ar.Request.Object.Raw, &deployment); err != nil {
		return err
	}
	glog.Infof("handling deployment %s...", deployment.Name)
	reviewDeployment(&deployment, admitResponse, config)
	return nil
}

func handlePod(ar *v1beta1.AdmissionReview, admitResponse *v1beta1.AdmissionReview, config *Config) error {
	pod := v1.Pod{}
	if err := json.Unmarshal(ar.Request.Object.Raw, &pod); err != nil {
		return err
	}
	glog.Infof("handling pod %s in...", pod.Name)
	reviewPod(&pod, admitResponse, config)
	return nil
}

func handleReplicaSet(ar *v1beta1.AdmissionReview, admitResponse *v1beta1.AdmissionReview, config *Config) error {
	replicaSet := appsv1.ReplicaSet{}
	if err := json.Unmarshal(ar.Request.Object.Raw, &replicaSet); err != nil {
		return err
	}
	glog.Infof("handling replica set %s...", replicaSet.Name)
	reviewReplicaSet(&replicaSet, admitResponse, config)
	return nil
}

func deserializeRequest(r *http.Request) (ar v1beta1.AdmissionReview, err error) {
	body, err := ioutil.ReadAll(r.Body)
	defer r.Body.Close()

	if err != nil {
		return ar, fmt.Errorf("cannot to read body")
	}

	deserializer := codecs.UniversalDeserializer()
	_, _, err = deserializer.Decode(body, nil, &ar)
	if err != nil {
		return ar, fmt.Errorf("failed to marshal %v", err)
	}
	if ar.Request == nil {
		return ar, fmt.Errorf("admission request is empty")
	}
	return ar, nil
}

func ReviewHandler(w http.ResponseWriter, r *http.Request, config *Config) {
	glog.Infof("Starting admission review handler\nversion: %s\ncommit: %s",
		version.Version,
		version.Commit,
	)
	ar, err := deserializeRequest(r)
	if err != nil {
		w.Header().Set("Content-Type", "application/json")
		w.WriteHeader(http.StatusBadRequest)
		resp := &v1beta1.AdmissionResponse{
			Allowed: false,
			Result: &metav1.Status{
				Status:  string(failureStatus),
				Message: err.Error(),
			},
		}
		if ar.Request != nil {
			resp.UID = ar.Request.UID
		}
		payload, err := json.Marshal(resp)
		if err != nil {
			glog.Errorf("unable to marshal %s: %v", payload, err)
		}
		if _, err := w.Write(payload); err != nil {
			glog.Errorf("unable to write payload: %v", err)
		}
		return
	}

	admitResponse := &v1beta1.AdmissionReview{
		Response: &v1beta1.AdmissionResponse{
			UID:     ar.Request.UID,
			Allowed: true,
			Result: &metav1.Status{
				Status:  string(successStatus),
				Message: successMessage,
			},
		},
	}

	for k8sType, handler := range handlers {
		if ar.Request.Kind.Kind == k8sType {
			if err := handler(&ar, admitResponse, config); err != nil {
				glog.Errorf("handler failed: %v", err)
				http.Error(w, "Whoops! The handler failed!", http.StatusInternalServerError)
				return
			}

		}
	}

	// Send response
	w.Header().Set("Content-Type", "application/json")
	payload, err := json.Marshal(admitResponse)
	if err != nil {
		glog.Errorf("failed to marshal response: %v", err)
	}
	if _, err := w.Write(payload); err != nil {
		glog.Errorf("failed to write payload: %v", err)
	}
}

func reviewDeployment(deployment *appsv1.Deployment, ar *v1beta1.AdmissionReview, config *Config) {
	images := DeploymentImages(*deployment)
	// check if the Deployments's owner has already been validated
	if checkOwners(images, &deployment.ObjectMeta) {
		glog.Infof("all owners for Deployment %s have been validated, returning successful status", deployment.Name)
		return
	}
	// check for a breakglass annotation on the deployment
	if checkBreakglass(&deployment.ObjectMeta) {
		glog.Infof("found breakglass annotation for %s, returning successful status", deployment.Name)
		return
	}
	reviewImages(images, deployment.Namespace, nil, ar, config)
}

func createDeniedResponse(ar *v1beta1.AdmissionReview, message string) {
	ar.Response.Allowed = false
	ar.Response.Result = &metav1.Status{
		Status:  string(failureStatus),
		Message: message,
	}
}

func reviewImages(images []string, ns string, pod *v1.Pod, ar *v1beta1.AdmissionReview, config *Config) {
	// NOTE: pod may be nil if we are reviewing images for a replica set.
	glog.Infof("Reviewing images for %s in namespace %s: %s", pod, ns, images)
	client, err := admissionConfig.fetchMetadataClient(config)
	if err != nil {
		errMsg := fmt.Sprintf("error getting metadata client: %v", err)
		glog.Errorf(errMsg)
		createDeniedResponse(ar, errMsg)
		return
	}

	gaps, err := admissionConfig.fetchGenericAttestationPolicies(ns)
	if err != nil {
		errMsg := fmt.Sprintf("error getting generic attestation policies: %v", err)
		glog.Errorf(errMsg)
		createDeniedResponse(ar, errMsg)
		return
	}
	if len(gaps) == 0 {
		glog.Infof("No Generic Attestation Policies found in namespace %s", ns)
	} else {
		glog.Infof("Found %d Generic Attestation Policies", len(gaps))
		reviewGenericAttestationPolicy(images, ns, pod, ar, client, gaps)
	}

	isps, err := admissionConfig.fetchImageSecurityPolicies(ns)
	if err != nil {
		errMsg := fmt.Sprintf("error getting image security policies: %v", err)
		glog.Errorf(errMsg)
		createDeniedResponse(ar, errMsg)
		return
	}
	if len(isps) == 0 {
		glog.Infof("No ISPs found in namespace %s", ns)
	} else {
		glog.Infof("Found %d ISPs to review image against", len(isps))
		reviewImageSecurityPolicy(images, ns, pod, ar, client, isps)
	}
}

func reviewImageSecurityPolicy(images []string, ns string, pod *v1.Pod, ar *v1beta1.AdmissionReview, mc metadata.Fetcher, isps []kritis.ImageSecurityPolicy) {
	r := admissionConfig.reviewer(mc)
	if err := r.ReviewISP(images, isps, pod); err != nil {
		glog.Infof("Denying %s in namespace %s: %v", pod, ns, err)
		createDeniedResponse(ar, err.Error())
	}
}

func reviewGenericAttestationPolicy(images []string, ns string, pod *v1.Pod, ar *v1beta1.AdmissionReview, mc metadata.Fetcher, gaps []kritis.GenericAttestationPolicy) {
	r := admissionConfig.reviewer(mc)
	if err := r.ReviewGAP(images, gaps, pod); err != nil {
		glog.Infof("Denying %s in namespace %s: %v", pod, ns, err)
		createDeniedResponse(ar, err.Error())
	}
}

func reviewPod(pod *v1.Pod, ar *v1beta1.AdmissionReview, config *Config) {
	images := PodImages(*pod)
	// check if the Pod's owner has already been validated
	if checkOwners(images, &pod.ObjectMeta) {
		glog.Infof("all owners for Pod %s have been validated, returning sucessful status", pod.Name)
		return
	}
	// check for a breakglass annotation on the pod
	if checkBreakglass(&pod.ObjectMeta) {
		glog.Infof("found breakglass annotation for %s, returning successful status", pod.Name)
		return
	}
	reviewImages(images, pod.Namespace, pod, ar, config)
}

func reviewReplicaSet(replicaSet *appsv1.ReplicaSet, ar *v1beta1.AdmissionReview, config *Config) {
	images := ReplicaSetImages(*replicaSet)
	// check if the ReplicaSet's owner has already been validated
	if checkOwners(images, &replicaSet.ObjectMeta) {
		glog.Infof("all owners for ReplicaSet %s have been validated, returning successful status", replicaSet.Name)
		return
	}
	// check for a breakglass annotation on the replica set
	if checkBreakglass(&replicaSet.ObjectMeta) {
		glog.Infof("found breakglass annotation for %s, returning successful status", replicaSet.Name)
		return
	}
	reviewImages(images, replicaSet.Namespace, nil, ar, config)
}

// TODO(aaron-prindle) remove these functions
func unmarshalPod(r *http.Request) (*v1.Pod, v1beta1.AdmissionReview, error) {
	ar := v1beta1.AdmissionReview{}
	data, err := ioutil.ReadAll(r.Body)
	if err != nil {
		return nil, ar, err
	}
	if err := json.Unmarshal(data, &ar); err != nil {
		return nil, ar, err
	}
	pod := v1.Pod{}
	if err := json.Unmarshal(ar.Request.Object.Raw, &pod); err != nil {
		return nil, ar, err
	}
	return &pod, ar, nil
}

func unmarshalDeployment(r *http.Request) (*appsv1.Deployment, v1beta1.AdmissionReview, error) {
	ar := v1beta1.AdmissionReview{}
	data, err := ioutil.ReadAll(r.Body)
	if err != nil {
		return nil, ar, err
	}
	if err := json.Unmarshal(data, &ar); err != nil {
		return nil, ar, err
	}
	deployment := appsv1.Deployment{}
	if err := json.Unmarshal(ar.Request.Object.Raw, &deployment); err != nil {
		return nil, ar, err
	}
	return &deployment, ar, nil
}

func checkBreakglass(meta *metav1.ObjectMeta) bool {
	annotations := meta.GetAnnotations()
	if annotations == nil {
		return false
	}
	_, ok := annotations[constants.Breakglass]
	return ok
}

func getReviewer(client metadata.Fetcher) reviewer {
	return review.New(client, &review.Config{
		Strategy:  defaultViolationStrategy,
		IsWebhook: true,
		Secret:    secrets.Fetch,
		Auths:     authority.Authority,
		Validate:  securitypolicy.ValidateImageSecurityPolicy,
	})
}

// reviewer interface defines Kritis Reviewer struct, useful for mocking in tests
type reviewer interface {
	ReviewGAP(images []string, isps []kritis.GenericAttestationPolicy, pod *v1.Pod) error
	ReviewISP(images []string, isps []kritis.ImageSecurityPolicy, pod *v1.Pod) error
}<|MERGE_RESOLUTION|>--- conflicted
+++ resolved
@@ -85,12 +85,8 @@
 // Config is the metadata client configuration
 type Config struct {
 	Metadata string // Metadata is the name of the metadata client fetcher
-<<<<<<< HEAD
 	Grafeas  kritisv1beta1.GrafeasConfigSpec
 	Certs    *grafeas.GrafeasCertConfig
-=======
-	Grafeas  kritis.GrafeasConfigSpec
->>>>>>> f327e9ec
 }
 
 // MetadataClient returns metadata.Fetcher based on the admission control config
