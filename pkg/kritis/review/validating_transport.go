--- conflicted
+++ resolved
@@ -41,7 +41,6 @@
 	Attestor v1beta1.AttestationAuthority
 }
 
-<<<<<<< HEAD
 func (avt *AttestorValidatingTransport) ValidatePublicKey(pubKey v1beta1.PublicKey) error {
 	if err := validatePublicKeyType(pubKey); err != nil {
 		return err
@@ -96,28 +95,15 @@
 
 func (avt *AttestorValidatingTransport) GetValidatedAttestations(image string) ([]attestation.ValidatedAttestation, error) {
 	keys := map[string]v1beta1.PublicKey{}
-	for _, pubKey := range avt.Attestor.Spec.PublicKeys {
+	numKeys := len(avt.Attestor.Spec.PublicKeys)
+	for i, pubKey := range avt.Attestor.Spec.PublicKeys {
 		if err := avt.ValidatePublicKey(pubKey); err != nil {
-			glog.Errorf("%v", err)
+			// warning level because single key failure is something tolerable
+			glog.Warningf("Error parsing key %d (%d keys total) for %q: %v", i, numKeys, avt.Attestor.Name, err)
 			continue
 		}
 		if _, ok := keys[pubKey.KeyId]; ok {
-			glog.Warningf("Duplicate keys with keyId %s for %q.", pubKey.KeyId, avt.Attestor.Name)
-=======
-func (avt *AttestorValidatingTransport) GetValidatedAttestations(image string) ([]attestation.ValidatedAttestation, error) {
-	keys := map[string]string{}
-	numKeys := len(avt.Attestor.Spec.PublicKeyList)
-	for i, keyData := range avt.Attestor.Spec.PublicKeyList {
-		key, fingerprint, err := secrets.KeyAndFingerprint(keyData)
-		if err != nil {
-			// warning level because single key failure is something tolerable
-			glog.Warningf("Error parsing key %d (%d keys total) for %q: %v", i, numKeys, avt.Attestor.Name, err)
-		} else {
-			if _, ok := keys[fingerprint]; ok {
-				glog.Warningf("Overwriting key with same fingerprint %s for %q.", fingerprint, avt.Attestor.Name)
-			}
-			keys[fingerprint] = key
->>>>>>> 8a3de7da
+			glog.Warningf("Overwriting key with same fingerprint %s for %q.", pubKey.KeyId, avt.Attestor.Name)
 		}
 		keys[pubKey.KeyId] = pubKey
 	}
