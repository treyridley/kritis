/*
Copyright 2020 Google LLC

Licensed under the Apache License, Version 2.0 (the "License");
you may not use this file except in compliance with the License.
You may obtain a copy of the License at

    http://www.apache.org/licenses/LICENSE-2.0

Unless required by applicable law or agreed to in writing, software
distributed under the License is distributed on an "AS IS" BASIS,
WITHOUT WARRANTIES OR CONDITIONS OF ANY KIND, either express or implied.
See the License for the specific language governing permissions and
limitations under the License.
*/

package main

import (
	"flag"
	"fmt"
	"io/ioutil"
	"os"
	"time"

	"github.com/golang/glog"
	"github.com/grafeas/kritis/pkg/attestlib"
	"github.com/grafeas/kritis/pkg/kritis/apis/kritis/v1beta1"
	"github.com/grafeas/kritis/pkg/kritis/crd/vulnzsigningpolicy"
	"github.com/grafeas/kritis/pkg/kritis/metadata/containeranalysis"
	"github.com/grafeas/kritis/pkg/kritis/signer"
	"github.com/grafeas/kritis/pkg/kritis/util"
	"k8s.io/apimachinery/pkg/util/yaml"
)

type SignerMode string

const (
	CheckAndSign  SignerMode = "check-and-sign"
	CheckOnly     SignerMode = "check-only"
	BypassAndSign SignerMode = "bypass-and-sign"
)

var (
	// input flags
	mode               string
	image              string
	vulnzTimeout       string
	policyPath         string
	attestationProject string
	overwrite          bool
	noteName           string
	// input flags: pgp key flags
	pgpPriKeyPath string
	pgpPassphrase string
<<<<<<< HEAD
	// input flags: kms flags
=======
	// pkix key flags
	pkixPriKeyPath string
	pkixAlg        string
	// kms flags
>>>>>>> 78581eec
	kmsKeyName   string
	kmsDigestAlg string

	// helper global variables
	modeFlags   *flag.FlagSet
	modeExample string
)

func init() {
<<<<<<< HEAD
	// need to add all flags to avoid "flag not provided error"
	addBasicFlags(flag.CommandLine)
	addCheckFlags(flag.CommandLine)
	addSignFlags(flag.CommandLine)
=======
	flag.StringVar(&mode, "mode", "check-and-sign", "mode of operation, check-and-sign|check-only|bypass-and-sign")
	flag.StringVar(&image, "image", "", "image url, e.g., gcr.io/foo/bar@sha256:abcd")
	flag.StringVar(&vulnzTimeout, "vulnz_timeout", "5m", "timeout for polling image vulnerability , e.g., 600s, 5m")
	flag.StringVar(&pgpPriKeyPath, "pgp_private_key", "", "pgp private signing key path, e.g., /dev/shm/key.pgp")
	flag.StringVar(&pgpPassphrase, "pgp_passphrase", "", "passphrase for pgp private key, if any")
	flag.StringVar(&pkixPriKeyPath, "pkix_private_key", "", "pkix private signing key path, e.g., /dev/shm/key.pem")
	flag.StringVar(&pkixAlg, "pkix_alg", "", "pkix signature algorithm, e.g., ecdsa-p256-sha256")
	flag.StringVar(&policyPath, "policy", "", "vulnerability signing policy file path, e.g., /tmp/vulnz_signing_policy.yaml")
	flag.StringVar(&noteName, "note_name", "", "note name that created attestations are attached to, in the form of projects/[PROVIDER_ID]/notes/[NOTE_ID]")
	flag.StringVar(&attestationProject, "attestation_project", "", "project id for GCP project that stores attestation, default to image project if unspecified")
	flag.BoolVar(&overwrite, "overwrite", false, "overwrite attestation if already existed, default to false")
	flag.StringVar(&kmsKeyName, "kms_key_name", "", "kms key name, in the format of in the format projects/*/locations/*/keyRings/*/cryptoKeys/*/cryptoKeyVersions/*")
	flag.StringVar(&kmsDigestAlg, "kms_digest_alg", "", "kms digest algorithm, must be one of SHA256|SHA384|SHA512, and the same as specified by the key version's algorithm")
>>>>>>> 78581eec
}

func addBasicFlags(fs *flag.FlagSet) {
	fs.StringVar(&mode, "mode", "check-and-sign", "(required) mode of operation, check-and-sign|check-only|bypass-and-sign")
	fs.StringVar(&image, "image", "", "(required) image url, e.g., gcr.io/foo/bar@sha256:abcd")
}

func addCheckFlags(fs *flag.FlagSet) {
	fs.StringVar(&policyPath, "policy", "", "(required for check) vulnerability signing policy file path, e.g., /tmp/vulnz_signing_policy.yaml")
	fs.StringVar(&vulnzTimeout, "vulnz_timeout", "5m", "timeout for polling image vulnerability , e.g., 600s, 5m")
}

func addSignFlags(fs *flag.FlagSet) {
	fs.StringVar(&noteName, "note_name", "", "(required for sign) note name that created attestations are attached to, in the form of projects/[PROVIDER_ID]/notes/[NOTE_ID]")
	fs.StringVar(&attestationProject, "attestation_project", "", "project id for GCP project that stores attestation, use image project if set to empty")
	fs.BoolVar(&overwrite, "overwrite", false, "overwrite attestation if already existed")
	fs.StringVar(&kmsKeyName, "kms_key_name", "", "kms key name, in the format of in the format projects/*/locations/*/keyRings/*/cryptoKeys/*/cryptoKeyVersions/*")
	fs.StringVar(&kmsDigestAlg, "kms_digest_alg", "", "kms digest algorithm, must be one of SHA256|SHA384|SHA512, and the same as specified by the key version's algorithm")
	fs.StringVar(&pgpPriKeyPath, "pgp_private_key", "", "pgp private signing key path, e.g., /dev/shm/key.pgp")
	fs.StringVar(&pgpPassphrase, "pgp_passphrase", "", "passphrase for pgp private key, if any")
}

// parseSignerMode creates mode-specific flagset and analyze actions (check, sign) for given mode
func parseSignerMode(mode SignerMode) (doCheck bool, doSign bool, err error) {
	modeFlags, doCheck, doSign, err = flag.NewFlagSet("", flag.ExitOnError), false, false, nil
	addBasicFlags(modeFlags)
	switch mode {
	case CheckAndSign:
		addCheckFlags(modeFlags)
		addSignFlags(modeFlags)
		doCheck, doSign = true, true
		modeExample = `	./signer \
	-mode=check-and-sign \
	-image=gcr.io/my-image-repo/image-1@sha256:123 \
	-policy=policy.yaml \
	-note_name=projects/$NOTE_PROJECT/NOTES/$NOTE_ID \
	-kms_key_name=projects/$KMS_PROJECT/locations/$KMS_KEYLOCATION/keyRings/$KMS_KEYRING/cryptoKeys/$KMS_KEYNAME/cryptoKeyVersions/$KMS_KEYVERSION \
	-kms_digest_alg=SHA512`
	case BypassAndSign:
		addSignFlags(modeFlags)
		doSign = true
		modeExample = `	./signer \
	-mode=bypass-and-sign \
	-image=gcr.io/my-image-repo/image-1@sha256:123 \
	-note_name=projects/$NOTE_PROJECT/NOTES/$NOTE_ID \
	-kms_key_name=projects/$KMS_PROJECT/locations/$KMS_KEYLOCATION/keyRings/$KMS_KEYRING/cryptoKeys/$KMS_KEYNAME/cryptoKeyVersions/$KMS_KEYVERSION \
	-kms_digest_alg=SHA512`
	case CheckOnly:
		addCheckFlags(modeFlags)
		doCheck = true
		modeExample = `	./signer \
	-mode=check-only \
	-image=gcr.io/my-image-repo/image-1@sha256:123 \
	-policy=policy.yaml`
	default:
		return false, false, fmt.Errorf("unrecognized mode %s, must be one of check-and-sign|check-only|bypass-and-sign", mode)
	}
	flag.Parse()
	return doCheck, doSign, err
}

func exitOnBadFlags(mode SignerMode, err string) {
	fmt.Fprintf(modeFlags.Output(), "Usage of signer's %s mode:\n", mode)
	modeFlags.PrintDefaults()
	fmt.Fprintf(modeFlags.Output(), "Example (%s mode):\n %s\n", mode, modeExample)
	fmt.Fprintf(modeFlags.Output(), "Bad flags for mode %s: %v. \n", mode, err)
	os.Exit(1)
}

func main() {
	flag.Parse()
	glog.Infof("Signer mode: %s.", mode)

	doCheck, doSign, err := parseSignerMode(SignerMode(mode))
	if err != nil {
		glog.Fatalf("Parse mode err %v.", err)
	}

	// Check image url is non-empty
	// TODO: check and format image url to
	//  gcr.io/project-id/rest-of-image-path@sha256:[sha-value]
	if image == "" {
		exitOnBadFlags(SignerMode(mode), "image url is empty")
	}

	// Create a client
	client, err := containeranalysis.New()
	if err != nil {
		glog.Fatalf("Could not initialize the client %v", err)
	}

	if doCheck {
		// Read the vulnz signing policy
		if policyPath == "" {
			exitOnBadFlags(SignerMode(mode), "policy path is empty")
		}
		policy := v1beta1.VulnzSigningPolicy{}
		policyFile, err := os.Open(policyPath)
		if err != nil {
			glog.Fatalf("Fail to load vulnz signing policy: %v", err)
		}
		defer policyFile.Close()
		// err = json.Unmarshal(policyFile, &policy)
		if err := yaml.NewYAMLToJSONDecoder(policyFile).Decode(&policy); err != nil {
			glog.Fatalf("Fail to parse policy file: %v", err)
		} else {
			glog.Infof("Policy req: %v\n", policy.Spec.ImageVulnerabilityRequirements)
		}

		timeout, err := time.ParseDuration(vulnzTimeout)
		if err != nil {
			glog.Fatalf("Fail to parse timeout %v", err)
		}
		err = client.WaitForVulnzAnalysis(image, timeout)
		if err != nil {
			glog.Fatalf("Error waiting for vulnerability analysis %v", err)
		}

		// Read the vulnz scanning events
		vulnz, err := client.Vulnerabilities(image)
		if err != nil {
			glog.Fatalf("Found err %s", err)
		}
		if vulnz == nil {
			glog.Fatalf("Expected some vulnerabilities. Nil found")
		}

		violations, err := vulnzsigningpolicy.ValidateVulnzSigningPolicy(policy, image, vulnz)
		if err != nil {
			glog.Fatalf("Error when evaluating image %q against policy %q", image, policy.Name)
		}
		if violations != nil && len(violations) != 0 {
			glog.Errorf("Image %q does not pass VulnzSigningPolicy %q:", image, policy.Name)
			glog.Errorf("Found %d violations in image %s:", len(violations), image)
			for _, v := range violations {
				glog.Error(v.Reason())
			}
			os.Exit(1)
		}
		glog.Infof("Image %q passes VulnzSigningPolicy %s.", image, policy.Name)
	}

	if doSign {
		// Read the signing credentials
		// Either kmsKeyName or pgpPriKeyPath needs to be set
<<<<<<< HEAD
		if kmsKeyName == "" && pgpPriKeyPath == "" {
			exitOnBadFlags(SignerMode(mode), "neither kms_key_name or private_key is specified")
=======
		if kmsKeyName == "" && pgpPriKeyPath == "" && pkixPriKeyPath == "" {
			glog.Fatalf("Neither kms_key_name, pgp_private_key, or pkix_private_key is specified")
>>>>>>> 78581eec
		}
		var cSigner attestlib.Signer
		if kmsKeyName != "" {
			glog.Infof("Using kms key %s for signing.", kmsKeyName)
			if kmsDigestAlg == "" {
				glog.Fatalf("kms_digest_alg is unspecified, must be one of SHA256|SHA384|SHA512, and the same as specified by the key version's algorithm")
			}
			cSigner, err = signer.NewCloudKmsSigner(kmsKeyName, signer.DigestAlgorithm(kmsDigestAlg))
			if err != nil {
				glog.Fatalf("Creating kms signer failed: %v\n", err)
			}
		} else if pgpPriKeyPath != "" {
			glog.Infof("Using pgp key for signing.")
			signerKey, err := ioutil.ReadFile(pgpPriKeyPath)
			if err != nil {
				glog.Fatalf("Fail to read signer key: %v\n", err)
			}
			// Create a cryptolib signer
			cSigner, err = attestlib.NewPgpSigner(signerKey, pgpPassphrase)
			if err != nil {
				glog.Fatalf("Creating pgp signer failed: %v\n", err)
			}
		} else {
			glog.Infof("Using pkix key for signing.")
			signerKey, err := ioutil.ReadFile(pkixPriKeyPath)
			if err != nil {
				glog.Fatalf("Fail to read signer key: %v\n", err)
			}
			sAlg := attestlib.ParseSignatureAlgorithm(pkixAlg)
			if sAlg == attestlib.UnknownSigningAlgorithm {
				glog.Fatalf("Empty or unknown PKIX signature algorithm: %s\n", pkixAlg)
			}
			cSigner, err = attestlib.NewPkixSigner(signerKey, sAlg, "")
			if err != nil {
				glog.Fatalf("Creating pkix signer failed: %v\n", err)
			}
		}

		// Check note name
		err = util.CheckNoteName(noteName)
		if err != nil {
			exitOnBadFlags(SignerMode(mode), fmt.Sprintf("note name is invalid %v", err))
		}

		// Parse attestation project
		if attestationProject == "" {
			attestationProject = util.GetProjectFromContainerImage(image)
			glog.Infof("Using image project as attestation project: %s\n", attestationProject)
		} else {
			glog.Infof("Using specified attestation project: %s\n", attestationProject)
		}

		// Create signer
		r := signer.New(client, cSigner, noteName, attestationProject, overwrite)
		// Sign image
		err := r.SignImage(image)
		if err != nil {
			glog.Fatalf("Signing image failed: %v", err)
		}
	}
}<|MERGE_RESOLUTION|>--- conflicted
+++ resolved
@@ -53,14 +53,11 @@
 	// input flags: pgp key flags
 	pgpPriKeyPath string
 	pgpPassphrase string
-<<<<<<< HEAD
-	// input flags: kms flags
-=======
 	// pkix key flags
 	pkixPriKeyPath string
 	pkixAlg        string
-	// kms flags
->>>>>>> 78581eec
+
+  // input flags: kms flags
 	kmsKeyName   string
 	kmsDigestAlg string
 
@@ -70,26 +67,10 @@
 )
 
 func init() {
-<<<<<<< HEAD
 	// need to add all flags to avoid "flag not provided error"
 	addBasicFlags(flag.CommandLine)
 	addCheckFlags(flag.CommandLine)
 	addSignFlags(flag.CommandLine)
-=======
-	flag.StringVar(&mode, "mode", "check-and-sign", "mode of operation, check-and-sign|check-only|bypass-and-sign")
-	flag.StringVar(&image, "image", "", "image url, e.g., gcr.io/foo/bar@sha256:abcd")
-	flag.StringVar(&vulnzTimeout, "vulnz_timeout", "5m", "timeout for polling image vulnerability , e.g., 600s, 5m")
-	flag.StringVar(&pgpPriKeyPath, "pgp_private_key", "", "pgp private signing key path, e.g., /dev/shm/key.pgp")
-	flag.StringVar(&pgpPassphrase, "pgp_passphrase", "", "passphrase for pgp private key, if any")
-	flag.StringVar(&pkixPriKeyPath, "pkix_private_key", "", "pkix private signing key path, e.g., /dev/shm/key.pem")
-	flag.StringVar(&pkixAlg, "pkix_alg", "", "pkix signature algorithm, e.g., ecdsa-p256-sha256")
-	flag.StringVar(&policyPath, "policy", "", "vulnerability signing policy file path, e.g., /tmp/vulnz_signing_policy.yaml")
-	flag.StringVar(&noteName, "note_name", "", "note name that created attestations are attached to, in the form of projects/[PROVIDER_ID]/notes/[NOTE_ID]")
-	flag.StringVar(&attestationProject, "attestation_project", "", "project id for GCP project that stores attestation, default to image project if unspecified")
-	flag.BoolVar(&overwrite, "overwrite", false, "overwrite attestation if already existed, default to false")
-	flag.StringVar(&kmsKeyName, "kms_key_name", "", "kms key name, in the format of in the format projects/*/locations/*/keyRings/*/cryptoKeys/*/cryptoKeyVersions/*")
-	flag.StringVar(&kmsDigestAlg, "kms_digest_alg", "", "kms digest algorithm, must be one of SHA256|SHA384|SHA512, and the same as specified by the key version's algorithm")
->>>>>>> 78581eec
 }
 
 func addBasicFlags(fs *flag.FlagSet) {
@@ -110,6 +91,8 @@
 	fs.StringVar(&kmsDigestAlg, "kms_digest_alg", "", "kms digest algorithm, must be one of SHA256|SHA384|SHA512, and the same as specified by the key version's algorithm")
 	fs.StringVar(&pgpPriKeyPath, "pgp_private_key", "", "pgp private signing key path, e.g., /dev/shm/key.pgp")
 	fs.StringVar(&pgpPassphrase, "pgp_passphrase", "", "passphrase for pgp private key, if any")
+  flag.StringVar(&pkixPriKeyPath, "pkix_private_key", "", "pkix private signing key path, e.g., /dev/shm/key.pem")
+  flag.StringVar(&pkixAlg, "pkix_alg", "", "pkix signature algorithm, e.g., ecdsa-p256-sha256")
 }
 
 // parseSignerMode creates mode-specific flagset and analyze actions (check, sign) for given mode
@@ -235,13 +218,8 @@
 	if doSign {
 		// Read the signing credentials
 		// Either kmsKeyName or pgpPriKeyPath needs to be set
-<<<<<<< HEAD
-		if kmsKeyName == "" && pgpPriKeyPath == "" {
-			exitOnBadFlags(SignerMode(mode), "neither kms_key_name or private_key is specified")
-=======
 		if kmsKeyName == "" && pgpPriKeyPath == "" && pkixPriKeyPath == "" {
-			glog.Fatalf("Neither kms_key_name, pgp_private_key, or pkix_private_key is specified")
->>>>>>> 78581eec
+      exitOnBadFlags(SignerMode(mode), "Neither kms_key_name, pgp_private_key, or pkix_private_key is specified")
 		}
 		var cSigner attestlib.Signer
 		if kmsKeyName != "" {
