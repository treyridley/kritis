/*
Copyright 2020 Google LLC

Licensed under the Apache License, Version 2.0 (the "License");
you may not use this file except in compliance with the License.
You may obtain a copy of the License at

    http://www.apache.org/licenses/LICENSE-2.0

Unless required by applicable law or agreed to in writing, software
distributed under the License is distributed on an "AS IS" BASIS,
WITHOUT WARRANTIES OR CONDITIONS OF ANY KIND, either express or implied.
See the License for the specific language governing permissions and
limitations under the License.
*/

package main

import (
	"encoding/base64"
	"flag"
	"os"
	"time"

	"github.com/golang/glog"
	"github.com/grafeas/kritis/pkg/kritis/apis/kritis/v1beta1"
	"github.com/grafeas/kritis/pkg/kritis/crd/vulnzsigningpolicy"
	"github.com/grafeas/kritis/pkg/kritis/metadata/containeranalysis"
	"github.com/grafeas/kritis/pkg/kritis/secrets"
	"github.com/grafeas/kritis/pkg/kritis/signer"
	"io/ioutil"
	metav1 "k8s.io/apimachinery/pkg/apis/meta/v1"
	yaml "k8s.io/apimachinery/pkg/util/yaml"
)

type SignerMode string

const (
	CheckAndSign  SignerMode = "check-and-sign"
	CheckOnly     SignerMode = "check-only"
	BypassAndSign SignerMode = "bypass-and-sign"
)

func main() {
<<<<<<< HEAD
	var image, vulnz_timeout, pri_key_path, passphrase, pub_key_path, policy_path string
=======
	var image, pri_key_path, passphrase, pub_key_path, policy_path, mode string
>>>>>>> 257ac88f

	flag.StringVar(&mode, "mode", "", "mode of operation, check-and-sign|check-only|bypass-and-sign")
	flag.StringVar(&image, "image", "", "image url, e.g., gcr.io/foo/bar@sha256:abcd")
	flag.StringVar(&vulnz_timeout, "vulnz_timeout", "5m", "timeout for polling image vulnerability , e.g., 600s, 5m")
	flag.StringVar(&pri_key_path, "private_key", "", "signer private key path, e.g., /dev/shm/key.pgp")
	flag.StringVar(&passphrase, "passphrase", "", "passphrase for private key, if any")
	flag.StringVar(&pub_key_path, "public_key", "", "public key path, e.g., /dev/shm/key.pub")
	flag.StringVar(&policy_path, "policy", "", "vulnerability signing policy file path, e.g., /tmp/vulnz_signing_policy.yaml")
	flag.Parse()

	switch SignerMode(mode) {
	case CheckAndSign, BypassAndSign:
		glog.Infof("Signer mode: %s.", mode)
	case CheckOnly:
		glog.Fatalf("Mode %s note supported yet.", mode)
	default:
		glog.Fatalf("Unrecognized mode %s.", mode)
	}

	signerKey, err := ioutil.ReadFile(pri_key_path)
	if err != nil {
		glog.Fatalf("Fail to read signer key: %v", err)
	}

	// Parse the vulnz signing policy
	policy := v1beta1.VulnzSigningPolicy{}
	policyFile, err := os.Open(policy_path)
	if err != nil {
		glog.Fatalf("Fail to load vulnz signing policy: %v", err)
	}
	defer policyFile.Close()
	// err = json.Unmarshal(policyFile, &policy)
	if err := yaml.NewYAMLToJSONDecoder(policyFile).Decode(&policy); err != nil {
		glog.Fatalf("Fail to parse policy file: %v", err)
	} else {
		glog.Infof("Policy noteReference: %v\n", policy.Spec.NoteReference)
		glog.Infof("Policy req: %v\n", policy.Spec.PackageVulnerabilityRequirements)
	}

<<<<<<< HEAD
	// Read the vulnz scanning events.
	if image == "" {
		glog.Fatalf("Image url is empty: %s", image)
	}

	client, err := containeranalysis.New()
	if err != nil {
		glog.Fatalf("Could not initialize the client %v", err)
	}

	timeout, err := time.ParseDuration(vulnz_timeout)
	if err != nil {
		glog.Fatalf("Fail to parse vulnz_timeout %v", err)
	}
	// Wait for vulnerability scan to finish.
	err = client.WaitForVulnzAnalysis(image, timeout)
	if err != nil {
		glog.Fatalf("Error waiting for vulnerability analysis %v", err)
	}

	vulnz, err := client.Vulnerabilities(image)
=======
	pubKey, err := ioutil.ReadFile(pub_key_path)
>>>>>>> 257ac88f
	if err != nil {
		glog.Fatalf("Fail to read public key: %v", err)
	}

	// Create pgp key
	pgpKey, err := secrets.NewPgpKey(string(signerKey), passphrase, string(pubKey))
	if err != nil {
		glog.Fatalf("Creating pgp key from files fail: %v\nprivate key:\n%s\npublic key:\n%s\n", err, string(signerKey), string(pubKey))
	}
	// Create AA
	// Create an AttestaionAuthority to help create noteOcurrences.
	// This is quite hacky.
	// TODO: refactor out the authority code
	authority := v1beta1.AttestationAuthority{
		ObjectMeta: metav1.ObjectMeta{Name: "signing-aa"},
		Spec: v1beta1.AttestationAuthoritySpec{
			NoteReference: policy.Spec.NoteReference,
			PublicKeys: []v1beta1.PublicKey{
				{
					KeyType:                  "PGP",
					AsciiArmoredPgpPublicKey: base64.StdEncoding.EncodeToString([]byte(pubKey)),
				},
			},
		},
	}

	client, err := containeranalysis.NewCache()
	if err != nil {
		glog.Fatalf("Could not initialize the client %v", err)
	}

	r := signer.New(client, &signer.Config{
		Validate:  vulnzsigningpolicy.ValidateVulnzSigningPolicy,
		PgpKey:    pgpKey,
		Authority: authority,
		Project:   policy.Spec.Project,
	})

	if image == "" {
		glog.Fatalf("Image url is empty: %s", image)
	}

	if SignerMode(mode) == BypassAndSign {
		r.SignImage(image)
		return
	}

	if SignerMode(mode) == CheckAndSign {
		// Read the vulnz scanning events
		vulnz, err := client.Vulnerabilities(image)
		if err != nil {
			glog.Fatalf("Found err %s", err)
		}
		if vulnz == nil {
			glog.Fatalf("Expected some vulnerabilities. Nil found")
		}

		imageVulnz := signer.ImageVulnerabilities{
			ImageRef:        image,
			Vulnerabilities: vulnz,
		}

		if err := r.ValidateAndSign(imageVulnz, policy); err != nil {
			glog.Fatalf("Error creating signature: %v", err)
		}
		return
	}
}<|MERGE_RESOLUTION|>--- conflicted
+++ resolved
@@ -19,8 +19,8 @@
 import (
 	"encoding/base64"
 	"flag"
+	"io/ioutil"
 	"os"
-	"time"
 
 	"github.com/golang/glog"
 	"github.com/grafeas/kritis/pkg/kritis/apis/kritis/v1beta1"
@@ -28,9 +28,8 @@
 	"github.com/grafeas/kritis/pkg/kritis/metadata/containeranalysis"
 	"github.com/grafeas/kritis/pkg/kritis/secrets"
 	"github.com/grafeas/kritis/pkg/kritis/signer"
-	"io/ioutil"
 	metav1 "k8s.io/apimachinery/pkg/apis/meta/v1"
-	yaml "k8s.io/apimachinery/pkg/util/yaml"
+	"k8s.io/apimachinery/pkg/util/yaml"
 )
 
 type SignerMode string
@@ -42,13 +41,9 @@
 )
 
 func main() {
-<<<<<<< HEAD
-	var image, vulnz_timeout, pri_key_path, passphrase, pub_key_path, policy_path string
-=======
-	var image, pri_key_path, passphrase, pub_key_path, policy_path, mode string
->>>>>>> 257ac88f
+	var image, vulnz_timeout, pri_key_path, passphrase, pub_key_path, policy_path, mode string
 
-	flag.StringVar(&mode, "mode", "", "mode of operation, check-and-sign|check-only|bypass-and-sign")
+	flag.StringVar(&mode, "mode", "check-and-sign", "mode of operation, check-and-sign|check-only|bypass-and-sign")
 	flag.StringVar(&image, "image", "", "image url, e.g., gcr.io/foo/bar@sha256:abcd")
 	flag.StringVar(&vulnz_timeout, "vulnz_timeout", "5m", "timeout for polling image vulnerability , e.g., 600s, 5m")
 	flag.StringVar(&pri_key_path, "private_key", "", "signer private key path, e.g., /dev/shm/key.pgp")
@@ -66,9 +61,14 @@
 		glog.Fatalf("Unrecognized mode %s.", mode)
 	}
 
+	// Read the signing credentials
 	signerKey, err := ioutil.ReadFile(pri_key_path)
 	if err != nil {
 		glog.Fatalf("Fail to read signer key: %v", err)
+	}
+	pubKey, err := ioutil.ReadFile(pub_key_path)
+	if err != nil {
+		glog.Fatalf("Fail to read public key: %v", err)
 	}
 
 	// Parse the vulnz signing policy
@@ -84,35 +84,6 @@
 	} else {
 		glog.Infof("Policy noteReference: %v\n", policy.Spec.NoteReference)
 		glog.Infof("Policy req: %v\n", policy.Spec.PackageVulnerabilityRequirements)
-	}
-
-<<<<<<< HEAD
-	// Read the vulnz scanning events.
-	if image == "" {
-		glog.Fatalf("Image url is empty: %s", image)
-	}
-
-	client, err := containeranalysis.New()
-	if err != nil {
-		glog.Fatalf("Could not initialize the client %v", err)
-	}
-
-	timeout, err := time.ParseDuration(vulnz_timeout)
-	if err != nil {
-		glog.Fatalf("Fail to parse vulnz_timeout %v", err)
-	}
-	// Wait for vulnerability scan to finish.
-	err = client.WaitForVulnzAnalysis(image, timeout)
-	if err != nil {
-		glog.Fatalf("Error waiting for vulnerability analysis %v", err)
-	}
-
-	vulnz, err := client.Vulnerabilities(image)
-=======
-	pubKey, err := ioutil.ReadFile(pub_key_path)
->>>>>>> 257ac88f
-	if err != nil {
-		glog.Fatalf("Fail to read public key: %v", err)
 	}
 
 	// Create pgp key
